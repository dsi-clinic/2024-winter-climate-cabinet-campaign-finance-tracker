--- conflicted
+++ resolved
@@ -2,9 +2,7 @@
 
 This directory contains information for use in this project. 
 
-<<<<<<< HEAD
 Please make sure to document each source file here.
-=======
 #### Arizona Campaign Finance Data
 
 ##### Summary
@@ -38,7 +36,6 @@
 
 - Additional information:
     1. Negative expenditures in the dataset are enclosed within parentheses. These expenditures indicate refunds to donors, loans paid, and similar transaction. 
->>>>>>> 37195237
 
 #### Michigan Campaign Finance Data
 
@@ -71,7 +68,6 @@
         - CAN: Candidate
         - IND: Independent PAC.   
 
-=======
 
 #### Minnesota Campaign Finance Data
 
@@ -144,7 +140,6 @@
 
 
 #### Pennsylvania Campaign Finance Data
-<<<<<<< HEAD
 ##### Summary
 - The Pennsylvania Campaign Finance Data comes from the Pennsylvania Government Website’s Full Finance Campaign Report section. To see the actual forms and reports 
 those can be found here: https://www.dos.pa.gov/VotingElections/CandidatesCommittees/FormsReports/Pages/default.aspx. No defenses or anti-captcha mechanisms exist 
@@ -152,11 +147,6 @@
 spans from 1987-2022, there are incongruences in the formatting. The pre-2000 data have their sub-categories listed as separate links in the form of .txt, while the 
 post-2000 years have each year as a .zip nested file that contains the sub-categories. Additionally, 2022 has 2 additional fields (Timestamp & Reported ID) in the 
 filer report, making it have more columns than previous years.
-=======
-
-##### Accessibility
-- The data comes from the Pennsylvania Government Website’s Full Finance Campaign Report section. To see the actual forms and reports those can be found here: https://www.dos.pa.gov/VotingElections/CandidatesCommittees/FormsReports/Pages/default.aspx
->>>>>>> 37195237
 
 ##### Format
 - The data consists of csv files organized according to year, with each annual file having 5 files/categories: contributions, debt, expenditures, basic filer info, and other receipts. While there is a readme file, it is largely ineffectual since it merely describes some of the data types. A more useful description can be found on the https://www.dos.pa.gov/VotingElections/CandidatesCommittees/CampaignFinance/Resources/Pages/Technical-Specifications.aspx page, which redirects to a page that better details what the data is about. Even then one must consult the filing documentations like the report cover sheet, and its various Schedules, to better understand how some of the values (like filerType) can be intepreted.
