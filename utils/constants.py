--- conflicted
+++ resolved
@@ -645,7 +645,7 @@
     "PAC": "POLITICAL ACTION COMMITTEE",
 }
 
-<<<<<<< HEAD
+
 individuals_settings = {
     "link_type": "dedupe_only",
     "blocking_rules_to_generate_predictions": [
@@ -692,7 +692,7 @@
 }
 
 organizations_blocking = ["l.name = r.name"]
-=======
+
 # individuals compnay f names
 f_companies = [
     "exxon",
@@ -726,5 +726,4 @@
     "beyond carbon",
     "lcv victory",
     "league of conservation",
-]
->>>>>>> 9561f82b
+]