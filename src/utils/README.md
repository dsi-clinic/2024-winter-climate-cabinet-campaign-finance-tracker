# Utils README
---
#### classify.py
1. These functions take in the deduplicated and cleaned individuals and organizations 
dataframes from the deduplication and linkage pipeline. 
2. We classify based on substrings known to indicate clean energy or fossil fuels groups. 
In particular, individuals are classified based on their employment by fossil fuels companies, 
and organizations are classified by their names, prioritizing high profile corporations/PACs 
and those which were found by a manual search of the largest donors/recipients in the dataset

#### constants.py 
Declares constants to be used in various parts of the project. Specifies relative file paths and other static information to be used 
uniformly across all code scripts. 

#### linkage.py 
Performs record linkage across the different datasets, deduplicates records. 

#### network.py 
Writes the code for building, visualizing, and analyzing network visualizations (both micro and macro level) as the final outputs. 

### linkage_and_network_pipeline.py 
The module for running the final network visualization pipeline. Writes functions to call other relevant functions to build the networks from cleaned, transformed, and classified data. 

## Michigan Utils:
#### preprocess_mi_campaign_data.py
1. read_expenditure_data
2. read_contribution_data
3. plot_year_contribution_types (depreciated)
4. plot_committee_types_by_year (depreciated)
5. plot_expenditure_committee_types_by_year (depreciated)
6. plot_year_schedule_types (depreciated)
7. create_all_plots (depreciated)

#### michigan.py
1. entity_name_dictionary
2. create_filepaths_list
3. filter_dataframe
4. preprocess
    a. merge_dataframes
    b. fix_menominee_county_bug_contribution
    c. drop_menominee_county
5. clean
    a. clean_contribution_dataframe
    b. clean_expenditure_dataframe
6. standardize
    a. add_uuid_columns
    b. generate_uuid
7. create_tables
    a. create_individuals_table
    b. create_organizations_table
    c. create_transactions_table
    d. output_id_mapping
        - create_individuals_id_mapping
        - create_organizations_id_mapping
        - create_transactions_id_mapping
8. clean_state

## Minnesota Util:
#### MN_util.py

Util functions for MN EDA
1. datasets_col_consistent (deprecated)
2. preprocess_candidate_df (deprecated)
3. preprocess_noncandidate_df (deprecated)
4. preprocess_contribution_df (deprecated)
5. drop_nonclassifiable (deprecated)
6. preprocess_expenditure (deprecated)
7. drop_nonclassifiable_expenditure (deprecated)

#### minnesota.py
1. entity_name_dictionary
2. preprocess_candidate_contribution
3. preprocess_noncandidate_contribution
4. preprocess_expenditure
5. preprocess
6. clean
7. standardize
8. create_tables
9. clean_state

#### pennsylvania.py
- General Notes to clarify some coding decisions:
    1. The Expenditure datasets do not provide explicit information about the
    recipient that can help to classify the entity_type of said recipient. For
    the sake of fitting this data within the schema, I code recipient_type as
    'Organization'.
    2. The Expenditure datasets, when merged with the filer information, have
    some donors whose entity_type isn't specified. Thus I use the same
    function used to classify contributors in the contributions dataset to
    classify the donor entities in the expenditures.
    3. The Contributors datasets have 4 kinds of recipient entities: lobbyists,
    candidates, committees, and nan. In order to fit the entries within the
    schema, I code nan entries as 'Organization'

#### classify.py
1. These functions take in the deduplicated and cleaned individuals and organizations 
dataframes from the deduplication and linkage pipeline. 
2. We classify based on substrings known to indicate clean energy or fossil fuels groups. 
In particular, individuals are classified based on their employment by fossil fuels companies, 
and organizations are classified by their names, prioritizing high profile corporations/PACs 
and those which were found by a manual search of the largest donors/recipients in the dataset

<<<<<<< HEAD
## Company Classification Utils
### classify_fff_data.py
These functions clean, standardize, and merge Fossil Fuel Funds data that has label classifications for fossil fuel or clean energy. Also performs record linkage to dedupe and creates unique ids for each company. 

### classify_infogroup_data.py
These functions clean, standardize, and merge InfoGroup data. It cleans the large 2023 InfoGroup text file and subsets the data with SIC codes that are relevant to fossil fuel or clean energy. Also performs record linkage to dedupe and creates unique ids for each company. 

### merge_transform_company_data.py
These functions merge the FFF and Infogroup data and transforms the df to create a reference to InfoGroup's parent company UUID if found. 


=======

## Election Util:
#### Util function for harvard.py
1. extract_first_name

#### harvard.py
1. preprocess
2. clean
3. standardize
4. create_table
5. create_election_result_uuid
6. clean_state

## Texas Util:
#### texas.py
1. preprocess
2. clean
3. standardize
4. create_tables
5. clean_state
>>>>>>> af1f546a
<|MERGE_RESOLUTION|>--- conflicted
+++ resolved
@@ -100,7 +100,6 @@
 and organizations are classified by their names, prioritizing high profile corporations/PACs 
 and those which were found by a manual search of the largest donors/recipients in the dataset
 
-<<<<<<< HEAD
 ## Company Classification Utils
 ### classify_fff_data.py
 These functions clean, standardize, and merge Fossil Fuel Funds data that has label classifications for fossil fuel or clean energy. Also performs record linkage to dedupe and creates unique ids for each company. 
@@ -111,8 +110,6 @@
 ### merge_transform_company_data.py
 These functions merge the FFF and Infogroup data and transforms the df to create a reference to InfoGroup's parent company UUID if found. 
 
-
-=======
 
 ## Election Util:
 #### Util function for harvard.py
@@ -132,5 +129,4 @@
 2. clean
 3. standardize
 4. create_tables
-5. clean_state
->>>>>>> af1f546a
+5. clean_state