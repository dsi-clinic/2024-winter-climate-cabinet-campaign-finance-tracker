--- conflicted
+++ resolved
@@ -4,10 +4,6 @@
 
 Please make sure to document each source file here.
 
-<<<<<<< HEAD
-#### Pennsylvania Campaign Finance Data
-##### Accessibility
-=======
 #### Michigan Campaign Finance Data
 
 ##### Summary
@@ -93,10 +89,8 @@
     4. Contributors whose total contributions exceed $200 are individually itemized in separate rows. Contributions from donors who each give $200 or less are reported as aggregate totals and are not included in this dataset by definition.
     5. Contributors are categorozed as Candidates, Party units, State party units,Party unit caucu committees, Local party units, Committees and funds, and Independent expenditure committees and funds
 
-About the Data - Pennsylvania
-
-Accessibility
->>>>>>> bd98c1ad
+#### Pennsylvania Campaign Finance Data
+##### Accessibility
 - The data comes from the Pennsylvania Government Website’s Full Finance Campaign Report section. To see the actual forms and reports those can be found here: https://www.dos.pa.gov/VotingElections/CandidatesCommittees/FormsReports/Pages/default.aspx
 
 ##### Format
@@ -105,7 +99,6 @@
 
 ###### Defenses
 None
-
 
 ##### Races
 Races included (i.e state legislator, mayoral, city council, etc)
@@ -126,8 +119,7 @@
 - The Finance Report states that a record must be kept for any contribution over $10, but  “Contributions and receipts of $50.00 or less per contributor, during the reporting period, need not be itemized on the report” … this might mean that if 1,000 people for instance donate $50 or less, there could be potentially thousands/tens of thousands of $$ not shown on the data.
 
 ##### Other Relevant Information
-1. Filer Document:
-- Contains info about each filer. Filers range from interest groups, individuals, committees (including PACs like VisionPAC, Build PA PAC...etc), and private organizations. The filer document is needed to trace the contributions dataset to the individuals who filed them.
+1. Filer Document: Contains info about each filer. Filers range from interest groups, individuals, committees (including PACs like VisionPAC, Build PA PAC...etc), and private organizations. The filer document is needed to trace the contributions dataset to the individuals who filed them.
 
 2. Debts that are forgiven are considered contributions, but double counting is prevented as the data is reviewed and updated months after the last filing period, allowing for data that was classified as debt to be itemized as a contribution. Corporations or unincorporated associations are prohibited from forgiving debts and thus contributing in this manner.
 
