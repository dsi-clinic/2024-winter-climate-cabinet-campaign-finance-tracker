--- conflicted
+++ resolved
@@ -55,15 +55,10 @@
 
 ## Team Member
 Student Name: April Wang
-
 Student Email: yuzhouw@uchicago.edu
 
-<<<<<<< HEAD
+Student Name: Nicolas Posner
+Student Email: nrposner@uchicago.edu
+
 Student Name: Aïcha Camara
-
 Student Email: aichacamara@uchicago.edu
-=======
-Student Name: Nicolas Posner
-
-Student Email: nrposner@uchicago.edu
->>>>>>> 6d419121
