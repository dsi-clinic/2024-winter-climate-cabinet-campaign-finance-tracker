import textdistance as td
import usaddress
from names_dataset import NameDataset

"""
Module for performing record linkage on state campaign finance dataset
"""
import math
import os.path
import re

import numpy as np
import pandas as pd
<<<<<<< HEAD
=======
import textdistance as td
import usaddress
from names_dataset import NameDataset
from splink.duckdb.linker import DuckDBLinker
>>>>>>> ecd73d04

from utils.constants import COMPANY_TYPES, repo_root


def get_address_line_1_from_full_address(address: str) -> str:
    """Given a full address, return the first line of the formatted address

    Address line 1 usually includes street address or PO Box information.

    Args:
        address: raw string representing full address
    Returns:
        address_line_1

    Sample Usage:
    >>> get_address_line_1_from_full_address('6727 W. Corrine Dr.  Peoria,AZ 85381')
    '6727 W. Corrine Dr.'
    >>> get_address_line_1_from_full_address('P.O. Box 5456  Sun City West ,AZ 85375')
    'P.O. Box 5456'
    >>> get_address_line_1_from_full_address('119 S 5th St  Niles,MI 49120')
    '119 S 5th St'
    >>> get_address_line_1_from_full_address(
    ...     '1415 PARKER STREET APT 251	DETROIT	MI	48214-0000'
    ... )
    '1415 PARKER STREET'
    """
    pass

    address_tuples = usaddress.parse(
        address
    )  # takes a string address and put them into value,key pairs as tuples
    line1_components = []
    for value, key in address_tuples:
        if key == "PlaceName":
            break
        elif key in (
            "AddressNumber",
            "StreetNamePreDirectional",
            "StreetName",
            "StreetNamePostType",
            "USPSBoxType",
            "USPSBoxID",
        ):
            line1_components.append(value)
    line1 = " ".join(line1_components)
    return line1


def calculate_string_similarity(string1: str, string2: str) -> float:
    """Returns how similar two strings are on a scale of 0 to 1

    This version utilizes Jaro-Winkler distance, which is a metric of
    edit distance. Jaro-Winkler specially prioritizes the early
    characters in a string.

    Since the ends of strings are often more valuable in matching names
    and addresses, we reverse the strings before matching them.

    https://en.wikipedia.org/wiki/Jaro%E2%80%93Winkler_distance
    https://github.com/Yomguithereal/talisman/blob/master/src/metrics/jaro-winkler.js

    The exact meaning of the metric is open, but the following must hold true:
    1. equivalent strings must return 1
    2. strings with no similar characters must return 0
    3. strings with higher intuitive similarity must return higher scores
    similarity score

    Args:
        string1: any string
        string2: any string
    Returns:
        similarity score

    Sample Usage:
    >>> calculate_string_similarity("exact match", "exact match")
    1.0
    >>> calculate_string_similarity("aaaaaa", "bbbbbbbbbbb")
    0.0
    >>> similar_score = calculate_string_similarity("very similar", "vary similar")
    >>> different_score = calculate_string_similarity("very similar", "very not close")
    >>> similar_score > different_score
    True
    """

    return float(td.jaro_winkler(string1.lower()[::-1], string2.lower()[::-1]))


def calculate_row_similarity(
    row1: pd.DataFrame, row2: pd.DataFrame, weights: np.array, comparison_func
) -> float:
    """Find weighted similarity of two rows in a dataframe

    The length of the weights vector must be the same as
    the number of selected columns.

    This version is slow and not optimized, and will be
    revised in order to make it more efficient. It
    exists as to provide basic functionality. Once we have
    the comparison function locked in, using .apply will
    likely be easier and more efficient.
    """

    row_length = len(weights)
    if not (row1.shape[1] == row2.shape[1] == row_length):
        raise ValueError("Number of columns and weights must be the same")

    similarity = np.zeros(row_length)

    for i in range(row_length):
        similarity[i] = comparison_func(
            row1.reset_index().drop(columns="index").iloc[:, i][0],
            row2.reset_index().drop(columns="index").iloc[:, i][0],
        )

    return sum(similarity * weights)


def row_matches(
    df: pd.DataFrame, weights: np.array, threshold: float, comparison_func
) -> dict:
    """Get weighted similarity score of two rows

    Run through the rows using indices: if two rows have a comparison score
    greater than a threshold, we assign the later row to the former. Any
    row which is matched to any other row is not examined again. Matches are
    stored in a dictionary object, with each index appearing no more than once.

    This is not optimized. Not presently sure how to make a good test case
    for this, will submit and ask in mentor session.
    """

    all_indices = np.array(list(df.index))

    index_dict = {}
    [index_dict.setdefault(x, []) for x in all_indices]

    discard_indices = []

    end = max(all_indices)
    for i in all_indices:
        # Skip indices that have been stored in the discard_indices list
        if i in discard_indices:
            continue

        # Iterate through the remaining numbers
        for j in range(i + 1, end):
            if j in discard_indices:
                continue

            # Our conditional
            if (
                calculate_row_similarity(
                    df.iloc[[i]], df.iloc[[j]], weights, comparison_func
                )
                > threshold
            ):
                # Store the other index and mark it for skipping in future iterations
                discard_indices.append(j)
                index_dict[i].append(j)

    return index_dict


def match_confidence(
    confidences: np.array(float), weights: np.array(float), weights_toggle: bool
) -> float:
    """Combine confidences for row matches into a final confidence

    This is a weighted log-odds based combination of row match confidences
    originating from various record linkage methods. Weights will be applied
    to the linkage methods in order and must be of the same length.

    weights_toggle allows one to turn weights on and off when calling the
    function. False cancels the use of weights.

    Since log-odds have undesirable behaviors at 0 and 1, we truncate at
    +-5, which corresponds to around half a percent probability or
    1 - the same.
    >>> match_confidence(np.array([.6, .9, .0001]), np.array([2,5.7,8]), True)
    2.627759082143462e-12
    >>> match_confidence(np.array([.6, .9, .0001]), np.array([2,5.7,8]), False)
    0.08337802853594725
    """

    if (min(confidences) < 0) or (max(confidences) > 1):
        raise ValueError("Probabilities must be bounded on [0, 1]")

    log_odds = []

    for c in confidences:
        l_o = np.log(c / (1 - c))

        if l_o > 5:
            l_o = 5

        elif l_o < -5:
            l_o = -5

        log_odds.append(l_o)

    if weights_toggle:
        log_odds = log_odds * weights

    l_o_sum = np.sum(log_odds)

    conf_sum = math.e ** (l_o_sum) / (1 + math.e ** (l_o_sum))
    return conf_sum


def determine_comma_role(name: str) -> str:
    """Given a string (someone's name), attempts to determine the role of the
    comma in the name and where it ought to belong.

    Some assumptions are made:
        * If a suffix is included in the name and the name is not just the last
          name(i.e "Doe, Jr), the format is
          (last_name suffix, first and middle name) i.e Doe iv, Jane Elisabeth

        * If a comma is used anywhere else, it is in the format of
          (last_name, first and middle name) i.e Doe, Jane Elisabeth
    Args:
        name: a string representing a name/names of individuals
    Returns:
        the name with or without a comma based on some conditions

    Sample Usage:
    >>> determine_comma_role("Jane Doe, Jr")
    'Jane Doe, Jr'
    >>> determine_comma_role("Doe, Jane Elisabeth")
    ' Jane Elisabeth Doe'
    >>> determine_comma_role("Jane Doe,")
    'Jane Doe'
    >>> determine_comma_role("DOe, Jane")
    ' Jane Doe'
    """
    suffixes = [
        "sr",
        "jr",
        "i",
        "ii",
        "iii",
        "iv",
        "v",
        "vi",
        "vii",
        "viii",
        "ix",
        "x",
    ]
    name_parts = name.lower().split(",")
    # if the comma is just in the end as a typo:
    if len(name_parts[1]) == 0:
        return name_parts[0].title()
    # if just the suffix in the end, leave the name as it is
    if name_parts[1].strip() in suffixes:
        return name.title()
    # at this point either it's just poor name placement, or the suffix is
    # in the beginning of the name. Either way, the first part of the list is
    # the true last name.
    last_part = name_parts.pop(0)
    first_part = " ".join(name_parts)
    return first_part.title() + " " + last_part.title()


def get_likely_name(first_name: str, last_name: str, full_name: str) -> str:
    """Given name related columns, return a person's likely name

    Given different formatting used accross states, errors in data entry
    and missing data, it can be difficult to determine someone's actual
    name. For example, some states have a last name column with values like
    "Doe, Jane", where the person's first name appears to have been erroneously
    included.

    Args:
        first_name: raw value of first name column
        last_name: raw value last name column
        full_name: raw value of name or full_name column
    Returns:
        The most likely full name of the person listed

    Sample Usage:
    >>> get_likely_name("Jane", "Doe", "")
    'Jane Doe'
    >>> get_likely_name("", "", "Jane Doe")
    'Jane Doe'
    >>> get_likely_name("", "Doe, Jane", "")
    'Jane Doe'
    >>> get_likely_name("Jane Doe", "Doe", "Jane Doe")
    'Jane Doe'
    >>> get_likely_name("Jane","","Doe, Sr")
    'Jane Doe, Sr'
    >>> get_likely_name("Jane Elisabeth Doe, IV","Elisabeth","Doe, IV")
    'Jane Elisabeth Doe, Iv'
    >>> get_likely_name("","","Jane Elisabeth Doe, IV")
    'Jane Elisabeth Doe, Iv'
    >>> get_likely_name("Jane","","Doe, Jane, Elisabeth")
    'Jane Elisabeth Doe'
    """
    # first ensure clean input by deleting spaces:
    first_name, last_name, full_name = list(
        map(lambda x: x.lower().strip(), [first_name, last_name, full_name])
    )

    # if data is clean:
    if first_name + " " + last_name == full_name:
        return full_name.title()

    # some names have titles or professions associated with the name. We need to
    # remove those from the name.
    titles = [
        "mr",
        "ms",
        "mrs",
        "miss",
        "prof",
        "dr",
        "doctor",
        "sir",
        "madam",
        "professor",
    ]
    names = [first_name, last_name, full_name]

    for i in range(len(names)):
        # if there is a ',' deal with it accordingly
        if "," in names[i]:
            names[i] = determine_comma_role(names[i])

        names[i] = names[i].replace(".", "").split(" ")
        names[i] = [
            name_part for name_part in names[i] if name_part not in titles
        ]
        names[i] = " ".join(names[i])

    # one last check to remove any pieces that might add extra whitespace
    names = list(filter(lambda x: x != "", names))
    names = " ".join(names)
    names = names.title().replace("  ", " ").split(" ")
    final_name = []
    [final_name.append(x) for x in names if x not in final_name]
    return " ".join(final_name).strip()


def get_street_from_address_line_1(address_line_1: str) -> str:
    """Given an address line 1, return the street name

    Args:
        address_line_1: either street information or PO box
    Returns:
        street name
    Raises:
        ValueError: if string is malformed and no street can be reasonably
            found.

    >>> get_street_from_address_line_1("5645 N. UBER ST")
    'UBER ST'
    >>> get_street_from_address_line_1("")
    Traceback (most recent call last):
        ...
    ValueError: address_line_1 must have whitespace
    >>> get_street_from_address_line_1("PO Box 1111")
    Traceback (most recent call last):
        ...
    ValueError: address_line_1 is PO Box
    >>> get_street_from_address_line_1("300 59 St.")
    '59 St.'
    >>> get_street_from_address_line_1("Uber St.")
    'Uber St.'
    >>> get_street_from_address_line_1("3NW 59th St")
    '59th St'
    """
    if not address_line_1 or address_line_1.isspace():
        raise ValueError("address_line_1 must have whitespace")

    address_line_lower = address_line_1.lower()

    if "po box" in address_line_lower:
        raise ValueError("address_line_1 is PO Box")

    string = []
    address = usaddress.parse(address_line_1)
    for key, val in address:
        if val in ["StreetName", "StreetNamePostType"]:
            string.append(key)

    return " ".join(string)


def name_rank(first_name: str, last_name: str) -> list:
    """Returns a score for the rank of a given first name and last name
    https://github.com/philipperemy/name-dataset
    Args:
        first_name: any string
        last_name: any string
    Returns:
        name rank for first name and last names
        1 is the most common name, only for names in the United States
        First element in the list corresponds to the rank of the first name
        Second element in the list corresponds to the rank of the last name
        Empty or non string values will return None
        Names that are not found in the dataset will return 0

    >>> name_rank("John", "Smith")
    [5, 7]
    >>> name_rank("Adil", "Kassim")
    [0, 7392]
    >>> name_rank(None, 9)
    [None, None]
    """

    # Initialize the NameDataset class
    nd = NameDataset()

    first_name_rank = 0
    last_name_rank = 0
    if isinstance(first_name, str):
        first_name_result = nd.search(first_name)
        if first_name_result and isinstance(first_name_result, dict):
            first_name_data = first_name_result.get("first_name")
            if first_name_data and "rank" in first_name_data:
                first_name_rank = first_name_data["rank"].get(
                    "United States", 0
                )
    else:
        first_name_rank = None
    if isinstance(last_name, str):
        last_name_result = nd.search(last_name)
        if last_name_result and isinstance(last_name_result, dict):
            last_name_data = last_name_result.get("last_name")
            if last_name_data and "rank" in last_name_data:
                last_name_rank = last_name_data["rank"].get("United States", 0)
    else:
        last_name_rank = None
    return [first_name_rank, last_name_rank]


def convert_duplicates_to_dict(df: pd.DataFrame) -> None:
    """Saves to the "output" directory a file where each row represents a string
    matching to another string

    Given a dataframe where each row contains one string in a column and a list
    of strings in another column, the function maps each string in the list to
    the single string.

    Args:
        A pandas dataframe

    Returns
        None. However it outputs a file to the output directory, with 2
        columns. The first, which indicates the duplicated UUIDs, is labeled
        'duplicated_uuids', and the 2nd, which shows the uuids to which the
        deduplicated entries match to, is labeled 'mapped_uuids'.
    """
    deduped_dict = {}
    for i in range(len(df)):
        deduped_uudis = df.iloc[i]["duplicated"]
        for j in range(len(deduped_uudis)):
            deduped_dict.update({deduped_uudis[j]: df.iloc[i]["id"]})

    # now convert dictionary into a csv file
    deduped_df = pd.DataFrame.from_dict(deduped_dict, "index")
    deduped_df = deduped_df.reset_index().rename(
        columns={"index": "duplicated_uuids", 0: "mapped_uuids"}
    )
    deduped_df.to_csv(
        repo_root / "output" / "deduplicated_UUIDs.csv",
        index=False,
        mode="a",
        header=not os.path.exists("../output/deduplicated_UUIDs.csv"),
    )


def deduplicate_perfect_matches(df: pd.DataFrame) -> pd.DataFrame:
    """Return a dataframe with duplicated entries removed.

    Given a dataframe, combines rows that have identical data beyond their
    UUIDs, keeps the first UUID amond the similarly grouped UUIDs, and saves the
    rest of the UUIDS to a file in the "output" directory linking them to the
    first selected UUID.

    Args:
        a pandas dataframe containing contribution data
    Returns:
        a deduplicated pandas dataframe containing contribution data
    """
    # first remove all duplicate entries:
    new_df = df.drop_duplicates()

    # now find the duplicates along all columns but the ID
    new_df = (
        new_df.groupby(df.columns[1:].tolist(), dropna=False)["id"]
        .agg(list)
        .reset_index()
        .rename(columns={"id": "duplicated"})
    )
    new_df.index = new_df["duplicated"].str[0].tolist()

    # now convert the duplicated column into a dictionary that can will be
    # an output by only feeding the entries with duplicates
    new_df = new_df.reset_index().rename(columns={"index": "id"})
    convert_duplicates_to_dict(new_df[["id", "duplicated"]])
    new_df = new_df.drop(["duplicated"], axis=1)
    return new_df


def cleaning_company_column(company_entry: str) -> str:
    """
    Given a string, check if it contains a variation of self employed, unemployed,
    or retired and return the standardized version.

    Args:
        company: string of inputted company names
    Returns:
        standardized for retired, self employed, and unemployed,
        or original string if no match or empty string

    >>> cleaning_company_column("Retireed")
    'Retired'
    >>> cleaning_company_column("self")
    'Self Employed'
    >>> cleaning_company_column("None")
    'Unemployed'
    >>> cleaning_company_column("N/A")
    'Unemployed'
    """

    if not company_entry:
        return company_entry

    company_edited = company_entry.lower()

    if company_edited == "n/a":
        return "Unemployed"

    company_edited = re.sub(r"[^\w\s]", "", company_edited)

    if (
        company_edited == "retired"
        or company_edited == "retiree"
        or company_edited == "retire"
        or "retiree" in company_edited
    ):
        return "Retired"

    elif (
        "self employe" in company_edited
        or "freelance" in company_edited
        or company_edited == "self"
        or company_edited == "independent contractor"
    ):
        return "Self Employed"
    elif (
        "unemploye" in company_edited
        or company_edited == "none"
        or company_edited == "not employed"
        or company_edited == "nan"
    ):
        return "Unemployed"

    else:
        return company_edited


def standardize_corp_names(company_name: str) -> str:
    """Given an employer name, return the standardized version

    Args:
        company_name: corporate name
    Returns:
        standardized company name

    >>> standardize_corp_names('MI BEER WINE WHOLESALERS ASSOC')
    'MI BEER WINE WHOLESALERS ASSOCIATION'

    >>> standardize_corp_names('MI COMMUNITY COLLEGE ASSOCIATION')
    'MI COMMUNITY COLLEGE ASSOCIATION'

    >>> standardize_corp_names('STEPHANIES CHANGEMAKER FUND')
    'STEPHANIES CHANGEMAKER FUND'

    """

    company_name_split = company_name.upper().split(" ")

    for i in range(len(company_name_split)):
        if company_name_split[i] in list(COMPANY_TYPES.keys()):
            hold = company_name_split[i]
            company_name_split[i] = COMPANY_TYPES[hold]

    new_company_name = " ".join(company_name_split)
    return new_company_name


def get_address_number_from_address_line_1(address_line_1: str) -> str:
    """Given an address line 1, return the building number or po box

    Args:
        address_line_1: either street information or PO box
    Returns:
        address or po box number

    Sample Usage:
    >>> get_address_number_from_address_line_1('6727 W. Corrine Dr.  Peoria,AZ 85381')
    '6727'
    >>> get_address_number_from_address_line_1('P.O. Box 5456  Sun City West ,AZ 85375')
    '5456'
    >>> get_address_number_from_address_line_1('119 S 5th St  Niles,MI 49120')
    '119'
    >>> get_address_number_from_address_line_1(
    ...     '1415 PARKER STREET APT 251	DETROIT	MI	48214-0000'
    ... )
    '1415'
    """

    address_line_1_components = usaddress.parse(address_line_1)

    for i in range(len(address_line_1_components)):
        if address_line_1_components[i][1] == "AddressNumber":
            return address_line_1_components[i][0]
        elif address_line_1_components[i][1] == "USPSBoxID":
            return address_line_1_components[i][0]
    raise ValueError("Can not find Address Number")


def splink_dedupe(
    df: pd.DataFrame, settings: dict, blocking: list
) -> pd.DataFrame:
    """Given a dataframe and config settings, return a
    deduplicated dataframe

    Configuration settings and blocking can be found in constants.py as
    individuals_settings, indivduals_blocking, organizations_settings,
    organizations_blocking

    Args:
        df: dataframe
        settings: configuration settings
            (based on splink documentation and dataframe columns)
        blocking: list of columns to block on for the table
            (cuts dataframe into parts based on columns labeled blocks)
    Returns:
        deduplicated version of initial dataframe with column 'matching_id'
        that holds list of matching unique_ids

    """
    linker = DuckDBLinker(df, settings)
    linker.estimate_probability_two_random_records_match(
        blocking, recall=0.6
    )  # default
    linker.estimate_u_using_random_sampling(max_pairs=5e6)

    for i in blocking:
        linker.estimate_parameters_using_expectation_maximisation(i)

    df_predict = linker.predict()
    clusters = linker.cluster_pairwise_predictions_at_threshold(
        df_predict, threshold_match_probability=0.7
    )  # default
    clusters_df = clusters.as_pandas_dataframe()

    match_list_df = (
        clusters_df.groupby("cluster_id")["unique_id"].agg(list).reset_index()
    )  # dataframe where cluster_id maps unique_id to initial instance of row
    match_list_df.rename(columns={"unique_id": "duplicated"}, inplace=True)

    first_instance_df = clusters_df.drop_duplicates(subset="cluster_id")
    col_names = np.append("cluster_id", df.columns)
    first_instance_df = first_instance_df[col_names]

    deduped_df = pd.merge(
        first_instance_df,
        match_list_df[["cluster_id"]],
        on="cluster_id",
        how="left",
    )
    deduped_df.rename(columns={"cluster_id": "unique_id"}, inplace=True)

    convert_duplicates_to_dict(deduped_df)

    deduped_df.drop(columns=["duplicated"])

    return deduped_df<|MERGE_RESOLUTION|>--- conflicted
+++ resolved
@@ -11,13 +11,7 @@
 
 import numpy as np
 import pandas as pd
-<<<<<<< HEAD
-=======
-import textdistance as td
-import usaddress
-from names_dataset import NameDataset
 from splink.duckdb.linker import DuckDBLinker
->>>>>>> ecd73d04
 
 from utils.constants import COMPANY_TYPES, repo_root
 
