### Notebook directory

This should contain information about what is done in each notebook


* `Test.ipynb` : This is a test notebook to demonstrate how to use this repository.

* `az_webcrawler_3.ipynb` : This is a notebook of test code, including the final code used in `az_curl_crawler.py`

* `arizona_scraper_proof_of_concept` is a notebook containing proof of cocenpt for a curl-based webcrawler, which was later expanded on in `az_webcrawler_3.ipynb` and finally used to make `az_curl_crawler.py`
* `mi_campaign_eda.ipynb`: This notebook contains the exploratory data analysis of the Michigan campaign contribution datasets, with a dropdown that allows the user to select different years to view.

<<<<<<< HEAD
* `AZ_EDA` : A notebook containing the EDA and plots for Arizona. 

* 'PA_EDA.ipynb' : This notebook contains the EDA for Pennsylvania datasets on
contributions, filer information, and expenditure data from 2018-2023.
=======
* `mi_campaign_expenditure.ipynb`: This notebook contains the exploratory data analysis of the Michigan campaign expenditure datasets, with a dropdown that allows the user to select different years to view.

* `AZ_EDA` : A notebook containing the EDA and plots for Arizona. 
>>>>>>> e41525d3
<|MERGE_RESOLUTION|>--- conflicted
+++ resolved
@@ -10,13 +10,8 @@
 * `arizona_scraper_proof_of_concept` is a notebook containing proof of cocenpt for a curl-based webcrawler, which was later expanded on in `az_webcrawler_3.ipynb` and finally used to make `az_curl_crawler.py`
 * `mi_campaign_eda.ipynb`: This notebook contains the exploratory data analysis of the Michigan campaign contribution datasets, with a dropdown that allows the user to select different years to view.
 
-<<<<<<< HEAD
-* `AZ_EDA` : A notebook containing the EDA and plots for Arizona. 
-
-* 'PA_EDA.ipynb' : This notebook contains the EDA for Pennsylvania datasets on
-contributions, filer information, and expenditure data from 2018-2023.
-=======
 * `mi_campaign_expenditure.ipynb`: This notebook contains the exploratory data analysis of the Michigan campaign expenditure datasets, with a dropdown that allows the user to select different years to view.
 
 * `AZ_EDA` : A notebook containing the EDA and plots for Arizona. 
->>>>>>> e41525d3
+
+* `PA_EDA.ipynb` : This notebook contains the EDA for Pennsylvania datasets on contributions, filer information, and expenditure data from 2018-2023.