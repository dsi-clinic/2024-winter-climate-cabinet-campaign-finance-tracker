--- conflicted
+++ resolved
@@ -1,9 +1,5 @@
-<<<<<<< HEAD
 import pandas as pd
-=======
 import re
-
->>>>>>> 96460304
 import textdistance as td
 import usaddress
 
@@ -141,7 +137,7 @@
     return " ".join(string)
 
 
-<<<<<<< HEAD
+
 def record_linkage_pipeline(df: pd.DataFrame, functions_list: list) -> list:
     """Run various record linkage functions and get their matches
 
@@ -166,7 +162,8 @@
         row_match_dfs.append(fn, confidences)
 
     row_match_dfs.to_csv(repo_root / "output" / f"row_matches.csv")
-=======
+
+
 def cleaning_company_column(company_entry: str) -> str:
     """
     Given a string, check if it contains a variation of self employed, unemployed,
@@ -223,7 +220,6 @@
 
     else:
         return company_edited
->>>>>>> 96460304
 
 
 def standardize_corp_names(company_name: str) -> str:
