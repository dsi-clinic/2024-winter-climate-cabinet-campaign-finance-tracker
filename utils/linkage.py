--- conflicted
+++ resolved
@@ -136,7 +136,7 @@
     return " ".join(string)
 
 
-<<<<<<< HEAD
+
 def record_linkage_pipeline(df: pd.DataFrame, functions_list: list(str)) -> list(tuple(str, pd.DataFrame)):
     """Run various record linkage functions and get their matches
 
@@ -161,7 +161,8 @@
         row_match_dfs.append(fn, confidences)
 
     return row_match_dfs
-=======
+  
+
 def standardize_corp_names(company_name: str) -> str:
     """Given an employer name, return the standardized version
 
@@ -193,4 +194,3 @@
 
 
 print(standardize_corp_names("MI BEER WINE WHOLESALERS ASSOC"))
->>>>>>> fe540b6c
