--- conflicted
+++ resolved
@@ -5,14 +5,11 @@
 
 BASE_FILEPATH = Path(__file__).resolve().parent.parent
 
-<<<<<<< HEAD
-=======
 USER_AGENT = """Mozilla/5.0 (Windows NT 10.0; Win64; x64) AppleWebKit/537.36
                 (KHTML, like Gecko) Chrome/109.0.0.0 Safari/537.36"""
 
 HEADERS = {"User-Agent": USER_AGENT}
 
->>>>>>> 943fb35a
 MI_EXP_FILEPATH = BASE_FILEPATH / "data" / "Expenditure"
 
 MI_CON_FILEPATH = BASE_FILEPATH / "data" / "Contributions"
